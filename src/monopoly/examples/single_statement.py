from monopoly.banks import ExampleBank
from monopoly.pdf import PdfDocument, PdfParser
from monopoly.pipeline import Pipeline
<<<<<<< HEAD
import argparse
import glob, pathlib

def main():
    # Initialize parser
    parser = argparse.ArgumentParser()

    # Adding optional argument
    parser.add_argument("-f", "--file", help = "Define the single input directory (Must be PDF)")
    parser.add_argument("-d", "--directory", help = "Define Input directory (used for parsing all files in directory)")
    parser.add_argument("-o", "--output", help = "Define Output directory")

    # Read arguments from command line
    args = parser.parse_args()

    if not args.file and not args.directory:
        raise RuntimeError("Please define `--file` or `--directory` for your input")
    
    if not args.output:
        raise RuntimeError("Please define `--output` for your output directory")
    
    input_dir = args.directory if not args.file else args.file
    output_dir = args.output
    
    example(input_dir, output_dir)
    
def runPipeline(filename, output):
    pipeline = Pipeline(
            file_path=filename,
        )
=======


def example():
    """Example showing how monopoly can be used to extract data from
    a single bank statement

    You can pass in the bank class if you want to specify a specific bank,
    or use the BankDetector class to try to detect the bank automatically.
    """
    document = PdfDocument(file_path="src/monopoly/examples/example_statement.pdf")
    parser = PdfParser(ExampleBank, document)
    pipeline = Pipeline(parser)

>>>>>>> 63a77845
    # This runs pdftotext on the PDF and
    # extracts transactions as raw text
    statement = pipeline.extract()

    # Dates are converted into an ISO 8601 date format
    transactions = pipeline.transform(statement)
    
    # Parsed transactions writen to a CSV file in the "example" directory
    file_path = pipeline.load(
        transactions=transactions,
        statement=statement,
        output_directory=output,
    )
    

<<<<<<< HEAD
def example(input_dir: str, output_dir: str):
    """Example showing how monopoly can be used to extract data from
    a single bank statement
=======
    with open(file_path, encoding="utf8") as file:
        print(file.read()[0:248])

>>>>>>> 63a77845

    You can pass in the bank class if you want to specify a specific bank,
    or ignore the bank argument and let the Pipeline try to automatically
    detect the bank.
    """
    
    if (input_dir.endswith(".pdf")):
        runPipeline(input_dir, output_dir)
    else:
        for pdf_file in pathlib.Path(input_dir).glob('*.pdf'):
            runPipeline(pdf_file, output_dir)
    
if __name__ == "__main__":
    main()<|MERGE_RESOLUTION|>--- conflicted
+++ resolved
@@ -1,7 +1,6 @@
 from monopoly.banks import ExampleBank
 from monopoly.pdf import PdfDocument, PdfParser
 from monopoly.pipeline import Pipeline
-<<<<<<< HEAD
 import argparse
 import glob, pathlib
 
@@ -32,21 +31,6 @@
     pipeline = Pipeline(
             file_path=filename,
         )
-=======
-
-
-def example():
-    """Example showing how monopoly can be used to extract data from
-    a single bank statement
-
-    You can pass in the bank class if you want to specify a specific bank,
-    or use the BankDetector class to try to detect the bank automatically.
-    """
-    document = PdfDocument(file_path="src/monopoly/examples/example_statement.pdf")
-    parser = PdfParser(ExampleBank, document)
-    pipeline = Pipeline(parser)
-
->>>>>>> 63a77845
     # This runs pdftotext on the PDF and
     # extracts transactions as raw text
     statement = pipeline.extract()
@@ -62,15 +46,9 @@
     )
     
 
-<<<<<<< HEAD
 def example(input_dir: str, output_dir: str):
     """Example showing how monopoly can be used to extract data from
     a single bank statement
-=======
-    with open(file_path, encoding="utf8") as file:
-        print(file.read()[0:248])
-
->>>>>>> 63a77845
 
     You can pass in the bank class if you want to specify a specific bank,
     or ignore the bank argument and let the Pipeline try to automatically
