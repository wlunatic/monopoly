--- conflicted
+++ resolved
@@ -107,23 +107,14 @@
         header_pattern = self.config.header_pattern
         lines = self.pages[page_number].lines
         for line in lines:
-<<<<<<< HEAD
-            header_start_pos = line.lower().find(column_name.lower(), start_pos)
-            if header_start_pos == -1:
-                continue
-            return header_start_pos + len(column_name)
-
-        raise ValueError(
-=======
             if match := header_pattern.search(line):
                 header = match.string.lower()
-                header_start_pos = header.find(column_name.lower())
+                header_start_pos = header.find(column_name.lower(), start_pos)
                 if header_start_pos == -1:
                     continue
                 return header_start_pos + len(column_name)
 
         logger.debug(
->>>>>>> d0b52bf2
             f"Debit header {column_name} cannot be found on page {page_number}"
         )
         return -1
