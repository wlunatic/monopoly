import logging
import re
from functools import lru_cache

from monopoly.constants import EntryType
from monopoly.statements.transaction import TransactionMatch
from monopoly.pdf import PdfParser
from monopoly.config import StatementConfig

from .base import BaseStatement, SafetyCheckError

logger = logging.getLogger(__name__)


class DebitStatement(BaseStatement):
    """
    A dataclass representation of a debit statement
    """
    def __init__(self, parser: PdfParser, config: StatementConfig, header: str):
        super().__init__(parser, config, header)
        self.statement_type = EntryType.DEBIT

    def pre_process_match(
        self, transaction_match: TransactionMatch
    ) -> TransactionMatch:
        """
        Pre-processes transactions by adding a debit or credit suffix to the group dict
        """
        if self.config.statement_type == EntryType.DEBIT:
            transaction_match.groupdict.suffix = self.get_debit_suffix(
                transaction_match
            )
        return transaction_match

    def get_debit_suffix(self, transaction_match: TransactionMatch) -> str | None:
        """
        Gets the accounting suffix for debit card statements

        Attempts to identify whether a transaction is a debit
        or credit entry based on the distance from the withdrawal
        or deposit columns.
        """
        page_number = transaction_match.page_number
        withdrawal_pos = self.get_withdrawal_pos(page_number)
        deposit_pos = self.get_deposit_pos(page_number, withdrawal_pos)

        if deposit_pos and withdrawal_pos:
            amount = transaction_match.groupdict.amount
            line: str = transaction_match.match.string
            start_pos = line.find(amount)
            # assume that numbers are right aligned
            end_pos = start_pos + len(amount) - 1
            withdrawal_diff = abs(end_pos - withdrawal_pos)
            deposit_diff = abs(end_pos - deposit_pos)
            if withdrawal_diff > deposit_diff:
                return "CR"
            return "DR"
        return transaction_match.groupdict.suffix

    @lru_cache
    def get_withdrawal_pos(self, page_number: int) -> int | None:
        common_names = ["withdraw", "debit"]
        for name in common_names:
            if pos := self.get_column_pos(name, page_number=page_number):
                return pos
        logger.warning("`withdrawal` column not found in header")
        return False

    @lru_cache
<<<<<<< HEAD
    def get_deposit_pos(self, page_number: int, start: int) -> int | None:
        return self.get_column_pos("deposit", page_number=page_number, start_pos=start)
=======
    def get_deposit_pos(self, page_number: int) -> int | None:
        common_names = ["deposit", "credit"]
        for name in common_names:
            if pos := self.get_column_pos(name, page_number=page_number):
                return pos
        logger.warning("`deposit` column not found in header")
        return False
>>>>>>> 63a77845

    @lru_cache
    def get_column_pos(self, column_type: str, page_number: int, start_pos: int = 0) -> int | None:
        pattern = re.compile(rf"{column_type}[\w()$]*", re.IGNORECASE)
        if match := pattern.search(self.header):
<<<<<<< HEAD
            return self.get_header_pos(match.group(), page_number, start_pos)
        logger.warning(f"`{column_type}` column not found in header")
=======
            return self.get_header_pos(match.group(), page_number)
>>>>>>> 63a77845
        return None

    @lru_cache
    def get_header_pos(self, column_name: str, page_number: int, start_pos: int) -> int:
        """
        Returns position of the 'WITHDRAWAL' or 'DEPOSIT' header on a bank statement
        for a particular page.

        An assumption is made here that numbers are right aligned, meaning
        that if an amount matches with the end of the withdrawal string position,
        the item is in fact a withdrawal

        e.g.
        ```
        DATE         DESCRIPTION          WITHDRAWAL         DEPOSIT
        15 OCT       bill payment             322.07
        16 OCT       item                                     123.12
        ```
        """
        lines = self.pages[page_number].lines
        for line in lines:
            header_start_pos = line.lower().find(column_name.lower(), start_pos)
            if header_start_pos == -1:
                continue
            return header_start_pos + len(column_name)

        raise ValueError(
            f"Debit header {column_name} cannot be found on page {page_number}"
        )

    @lru_cache
    def perform_safety_check(self) -> bool:
        """
        Checks that debit and credit transaction sums
        exist as a number within the statement
        """
        transactions = self.transactions

        numbers = self.get_all_numbers_from_document()

        # add a zero, for cases where the debit statement
        # either is completely debit or credit transactions
        numbers.update([0])

        debit_amounts = [
            transaction.amount for transaction in transactions if transaction.amount > 0
        ]
        credit_amounts = [
            transaction.amount for transaction in transactions if transaction.amount < 0
        ]

        debit_sum = round(abs(sum(debit_amounts)), 2)
        credit_sum = round(abs(sum(credit_amounts)), 2)

        result = all([debit_sum in numbers, credit_sum in numbers])
        if not result:
            raise SafetyCheckError(self.failed_safety_message)

        return result<|MERGE_RESOLUTION|>--- conflicted
+++ resolved
@@ -67,10 +67,6 @@
         return False
 
     @lru_cache
-<<<<<<< HEAD
-    def get_deposit_pos(self, page_number: int, start: int) -> int | None:
-        return self.get_column_pos("deposit", page_number=page_number, start_pos=start)
-=======
     def get_deposit_pos(self, page_number: int) -> int | None:
         common_names = ["deposit", "credit"]
         for name in common_names:
@@ -78,18 +74,13 @@
                 return pos
         logger.warning("`deposit` column not found in header")
         return False
->>>>>>> 63a77845
 
     @lru_cache
     def get_column_pos(self, column_type: str, page_number: int, start_pos: int = 0) -> int | None:
         pattern = re.compile(rf"{column_type}[\w()$]*", re.IGNORECASE)
         if match := pattern.search(self.header):
-<<<<<<< HEAD
             return self.get_header_pos(match.group(), page_number, start_pos)
         logger.warning(f"`{column_type}` column not found in header")
-=======
-            return self.get_header_pos(match.group(), page_number)
->>>>>>> 63a77845
         return None
 
     @lru_cache
